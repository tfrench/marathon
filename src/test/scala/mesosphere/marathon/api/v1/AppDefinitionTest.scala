package mesosphere.marathon.api.v1

import javax.validation.Validation

import com.google.common.collect.Lists
import mesosphere.marathon.MarathonSpec
import mesosphere.marathon.Protos.ServiceDefinition
import mesosphere.marathon.api.ModelValidation
import mesosphere.marathon.state.PathId._
import mesosphere.marathon.state.{ PathId, Timestamp }
import org.apache.mesos.Protos.CommandInfo
import org.scalatest.Matchers

<<<<<<< HEAD
import scala.collection.JavaConverters._

/**
  * @author Tobi Knaup
  */
class AppDefinitionTest extends MarathonSpec with Matchers with ModelValidation {
=======
class AppDefinitionTest extends MarathonSpec with Matchers {
>>>>>>> b886a05d

  test("ToProto") {
    val app = AppDefinition(
      id = "play".toPath,
      cmd = "bash foo-*/start -Dhttp.port=$PORT",
      cpus = 4,
      mem = 256,
      instances = 5,
      ports = Seq(8080, 8081),
      executor = "//cmd"
    )

    val proto = app.toProto
    assert("play" == proto.getId)
    assert("bash foo-*/start -Dhttp.port=$PORT" == proto.getCmd.getValue)
    assert(5 == proto.getInstances)
    assert(Lists.newArrayList(8080, 8081) == proto.getPortsList)
    assert("//cmd" == proto.getExecutor)
    assert(4 == getScalarResourceValue(proto, "cpus"), 1e-6)
    assert(256 == getScalarResourceValue(proto, "mem"), 1e-6)
    // TODO test CommandInfo
  }

  test("MergeFromProto") {
    val cmd = CommandInfo.newBuilder
      .setValue("bash foo-*/start -Dhttp.port=$PORT")

    val proto = ServiceDefinition.newBuilder
      .setId("play")
      .setCmd(cmd)
      .setInstances(3)
      .setExecutor("//cmd")
      .setVersion(Timestamp.now.toString)
      .build

    val mergeResult = AppDefinition().mergeFromProto(proto)

    assert("play" == mergeResult.id.toString)
    assert(3 == mergeResult.instances)
    assert("//cmd" == mergeResult.executor)
    assert("bash foo-*/start -Dhttp.port=$PORT" == mergeResult.cmd)
  }

  test("Validation") {
    val validator = Validation.buildDefaultValidatorFactory().getValidator

    def shouldViolate(app: AppDefinition, path: String, template: String) = {
      val violations = checkApp(app, PathId.empty)
      assert(violations.exists(v =>
        v.getPropertyPath.toString == path && v.getMessageTemplate == template))
    }

    def shouldNotViolate(app: AppDefinition, path: String, template: String) = {
      val violations = checkApp(app, PathId.empty)
      assert(!violations.exists(v =>
        v.getPropertyPath.toString == path && v.getMessageTemplate == template))
    }

    val idError = "contains invalid characters (allowed: [a-z0-9]* . and .. in path)"
    val app = AppDefinition(id = "a b".toRootPath)

    shouldViolate(app, "id", idError)
    shouldViolate(app.copy(id = "a#$%^&*b".toRootPath), "id", idError)
    shouldViolate(app.copy(id = "-dash-disallowed-at-start".toRootPath), "id", idError)
    shouldViolate(app.copy(id = "dash-disallowed-at-end-".toRootPath), "id", idError)
    shouldViolate(app.copy(id = "uppercaseLettersNoGood".toRootPath), "id", idError)
    shouldNotViolate(app.copy(id = "ab".toRootPath), "id", idError)

    shouldViolate(
      AppDefinition(id = "test".toPath, instances = -3, ports = Seq(9000, 8080, 9000)),
      "ports",
      "Elements must be unique"
    )

    shouldNotViolate(
      AppDefinition(id = "test".toPath, ports = Seq(0, 0, 8080)),
      "ports",
      "Elements must be unique"
    )

    val correct = AppDefinition(id = "test".toPath)

    shouldNotViolate(
      correct.copy(executor = "//cmd"),
      "executor",
      "{javax.validation.constraints.Pattern.message}"
    )

    shouldNotViolate(
      correct.copy(executor = "some/relative/path.mte"),
      "executor",
      "{javax.validation.constraints.Pattern.message}"
    )

    shouldNotViolate(
      correct.copy(executor = "/some/absolute/path"),
      "executor",
      "{javax.validation.constraints.Pattern.message}"
    )

    shouldNotViolate(
      correct.copy(executor = ""),
      "executor",
      "{javax.validation.constraints.Pattern.message}"
    )

    shouldViolate(
      correct.copy(executor = "/test/"),
      "executor",
      "{javax.validation.constraints.Pattern.message}"
    )

    shouldViolate(
      correct.copy(executor = "/test//path"),
      "executor",
      "{javax.validation.constraints.Pattern.message}"
    )
  }

  test("SerializationRoundtrip") {
    import com.fasterxml.jackson.databind.ObjectMapper
    import com.fasterxml.jackson.module.scala.DefaultScalaModule
    import mesosphere.jackson.CaseClassModule
    import mesosphere.marathon.api.v2.json.MarathonModule

    val mapper = new ObjectMapper
    mapper.registerModule(DefaultScalaModule)
    mapper.registerModule(new MarathonModule)
    mapper.registerModule(CaseClassModule)

    val original = AppDefinition()
    val json = mapper.writeValueAsString(original)
    val readResult = mapper.readValue(json, classOf[AppDefinition])

    assert(readResult == original)

    val json2 =
      """
      {
        "id": "toggle",
        "cmd": "python toggle.py $PORT0",
        "cpus": 0.2,
        "disk": 0.0,
        "healthChecks": [
          {
            "protocol": "COMMAND",
            "command": { "value": "env && http http://$HOST:$PORT0/" }
          }
        ],
        "instances": 2,
        "mem": 32.0,
        "ports": [0],
        "uris": ["http://downloads.mesosphere.io/misc/toggle.tgz"]
      }
      """

    val readResult2 = mapper.readValue(json2, classOf[AppDefinition])
    assert(readResult2.healthChecks.head.command.isDefined)

  }

  def getScalarResourceValue(proto: ServiceDefinition, name: String) = {
    proto.getResourcesList.asScala
      .find(_.getName == name)
      .get.getScalar.getValue
  }
}<|MERGE_RESOLUTION|>--- conflicted
+++ resolved
@@ -11,16 +11,9 @@
 import org.apache.mesos.Protos.CommandInfo
 import org.scalatest.Matchers
 
-<<<<<<< HEAD
 import scala.collection.JavaConverters._
 
-/**
-  * @author Tobi Knaup
-  */
 class AppDefinitionTest extends MarathonSpec with Matchers with ModelValidation {
-=======
-class AppDefinitionTest extends MarathonSpec with Matchers {
->>>>>>> b886a05d
 
   test("ToProto") {
     val app = AppDefinition(
